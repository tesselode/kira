//! Provides a bridge between the main thread and the audio thread.

mod backend;

use std::hash::Hash;

#[cfg(not(feature = "benchmarking"))]
use backend::Backend;
#[cfg(feature = "benchmarking")]
pub use backend::Backend;

use crate::{
	arrangement::{Arrangement, ArrangementId},
	command::{
		Command, InstanceCommand, MetronomeCommand, MixerCommand, ParameterCommand,
		ResourceCommand, SequenceCommand,
	},
	error::{AudioError, AudioResult},
	instance::{InstanceId, InstanceSettings},
	metronome::MetronomeSettings,
	mixer::{
		effect::{Effect, EffectId, EffectSettings},
		effect_slot::EffectSlot,
		SubTrackId, Track, TrackIndex, TrackSettings,
	},
	parameter::{ParameterId, Tween},
	playable::Playable,
	sequence::SequenceInstance,
	sequence::{EventReceiver, Sequence, SequenceInstanceId, SequenceInstanceSettings},
	sound::{Sound, SoundId},
	tempo::Tempo,
	value::Value,
	Event,
};
use cpal::{
	traits::{DeviceTrait, HostTrait, StreamTrait},
	Stream,
};
use ringbuf::{Consumer, Producer, RingBuffer};

use self::backend::BackendThreadChannels;

const WRAPPER_THREAD_SLEEP_DURATION: f64 = 1.0 / 60.0;

/// Settings for an [`AudioManager`](crate::manager::AudioManager).
#[derive(Debug, Clone)]
pub struct AudioManagerSettings {
	/// The number of commands that be sent to the audio thread at a time.
	///
	/// Each action you take, like starting an instance or pausing a sequence,
	/// queues up one command.
	pub num_commands: usize,
	/// The number of events the audio thread can send at a time.
	pub num_events: usize,
	/// The maximum number of sounds that can be loaded at a time.
	pub num_sounds: usize,
	/// The maximum number of arrangements that can be loaded at a time.
	pub num_arrangements: usize,
	/// The maximum number of parameters that can exist at a time.
	pub num_parameters: usize,
	/// The maximum number of instances of sounds that can be playing at a time.
	pub num_instances: usize,
	/// The maximum number of sequences that can be running at a time.
	pub num_sequences: usize,
	/// The maximum number of mixer tracks that can be used at a time.
	pub num_tracks: usize,
	/// The maximum number of effects that can be running at a time on a mixer track.
	pub num_effects_per_track: usize,
	/// Settings for the metronome.
	pub metronome_settings: MetronomeSettings,
}

impl Default for AudioManagerSettings {
	fn default() -> Self {
		Self {
			num_commands: 100,
			num_events: 100,
			num_sounds: 100,
			num_arrangements: 100,
			num_parameters: 100,
			num_instances: 100,
			num_sequences: 25,
			num_tracks: 100,
			num_effects_per_track: 10,
			metronome_settings: MetronomeSettings::default(),
		}
	}
}

pub(crate) struct AudioManagerThreadChannels {
	pub quit_signal_producer: Producer<bool>,
	pub command_producer: Producer<Command>,
	pub event_consumer: Consumer<Event>,
	pub sounds_to_unload_consumer: Consumer<Sound>,
	pub arrangements_to_unload_consumer: Consumer<Arrangement>,
	pub sequence_instances_to_unload_consumer: Consumer<SequenceInstance>,
	pub tracks_to_unload_consumer: Consumer<Track>,
	pub effect_slots_to_unload_consumer: Consumer<EffectSlot>,
}

/**
Plays and manages audio.

The audio manager is responsible for all communication between the gameplay thread
and the audio thread.
*/
<<<<<<< HEAD
pub struct AudioManager<CustomEvent: Copy + Send + 'static = ()> {
	thread_channels: AudioManagerThreadChannels<CustomEvent>,
	// holds the stream if it has been created on the main thread
	// so it can live for as long as the audio manager
	_stream: Option<Stream>,
=======
pub struct AudioManager {
	thread_channels: AudioManagerThreadChannels,
>>>>>>> a53799b3
}

impl AudioManager {
	/// Creates a new audio manager and starts an audio thread.
	pub fn new(settings: AudioManagerSettings) -> AudioResult<Self> {
		let (audio_manager_thread_channels, backend_thread_channels, mut quit_signal_consumer) =
			Self::create_thread_channels(&settings);

		let stream = {
			let (mut setup_result_producer, mut setup_result_consumer) =
				RingBuffer::<AudioResult<()>>::new(1).split();
			// set up a cpal stream on a new thread. we could do this on the main thread,
			// but that causes issues with LÖVE.
			std::thread::spawn(move || {
				match Self::setup_stream(settings, backend_thread_channels) {
					Ok(_stream) => {
						setup_result_producer.push(Ok(())).unwrap();
						// wait for a quit message before ending the thread and dropping
						// the stream
						while let None = quit_signal_consumer.pop() {
							std::thread::sleep(std::time::Duration::from_secs_f64(
								WRAPPER_THREAD_SLEEP_DURATION,
							));
						}
					}
					Err(error) => {
						setup_result_producer.push(Err(error)).unwrap();
					}
				}
			});
			// wait for the audio thread to report back a result
			loop {
				if let Some(result) = setup_result_consumer.pop() {
					match result {
						Ok(_) => break,
						Err(error) => return Err(error),
					}
				}
			}

			None
		};


		Ok(Self {
			thread_channels: audio_manager_thread_channels,
			_stream: stream,
		})
	}

	fn create_thread_channels(
		settings: &AudioManagerSettings,
	) -> (
		AudioManagerThreadChannels,
		BackendThreadChannels,
		Consumer<bool>,
	) {
		let (quit_signal_producer, quit_signal_consumer) = RingBuffer::new(1).split();
		let (command_producer, command_consumer) = RingBuffer::new(settings.num_commands).split();
		let (sounds_to_unload_producer, sounds_to_unload_consumer) =
			RingBuffer::new(settings.num_sounds).split();
		let (arrangements_to_unload_producer, arrangements_to_unload_consumer) =
			RingBuffer::new(settings.num_arrangements).split();
		let (sequence_instances_to_unload_producer, sequence_instances_to_unload_consumer) =
			RingBuffer::new(settings.num_sequences).split();
		let (tracks_to_unload_producer, tracks_to_unload_consumer) =
			RingBuffer::new(settings.num_tracks).split();
		let (effect_slots_to_unload_producer, effect_slots_to_unload_consumer) =
			RingBuffer::new(settings.num_tracks * settings.num_effects_per_track).split();
		let (event_producer, event_consumer) = RingBuffer::new(settings.num_events).split();
		let audio_manager_thread_channels = AudioManagerThreadChannels {
			quit_signal_producer,
			command_producer,
			event_consumer,
			sounds_to_unload_consumer,
			arrangements_to_unload_consumer,
			sequence_instances_to_unload_consumer,
			tracks_to_unload_consumer,
			effect_slots_to_unload_consumer,
		};
		let backend_thread_channels = BackendThreadChannels {
			command_consumer,
			event_producer,
			sounds_to_unload_producer,
			arrangements_to_unload_producer,
			sequence_instances_to_unload_producer,
			tracks_to_unload_producer,
			effect_slots_to_unload_producer,
		};
		(
			audio_manager_thread_channels,
			backend_thread_channels,
			quit_signal_consumer,
		)
	}

	fn setup_stream(
		settings: AudioManagerSettings,
		backend_thread_channels: BackendThreadChannels,
	) -> AudioResult<Stream> {
		let host = cpal::default_host();
		let device = host
			.default_output_device()
			.ok_or(AudioError::NoDefaultOutputDevice)?;
		let config = device.default_output_config()?.config();
		let sample_rate = config.sample_rate.0;
		let channels = config.channels;
		let mut backend = Backend::new(sample_rate, settings, backend_thread_channels);
		let stream = device.build_output_stream(
			&config,
			move |data: &mut [f32], _: &cpal::OutputCallbackInfo| {
				for frame in data.chunks_exact_mut(channels as usize) {
					let out = backend.process();
					if channels == 1 {
						frame[0] = (out.left + out.right) / 2.0;
					} else {
						frame[0] = out.left;
						frame[1] = out.right;
					}
				}
			},
			move |_| {},
		)?;
		stream.play()?;
		Ok(stream)
	}

	#[cfg(feature = "benchmarking")]
	pub fn new_without_audio_thread(
		settings: AudioManagerSettings,
	) -> AudioResult<(Self, Backend)> {
		let (audio_manager_thread_channels, backend_thread_channels, _) =
			Self::create_thread_channels(&settings);
		let audio_manager = Self {
			thread_channels: audio_manager_thread_channels,
			_stream: None,
		};
		let backend = Backend::new(48000, settings, backend_thread_channels);
		Ok((audio_manager, backend))
	}

	fn send_command_to_backend<C: Into<Command>>(&mut self, command: C) -> AudioResult<()> {
		match self.thread_channels.command_producer.push(command.into()) {
			Ok(_) => Ok(()),
			Err(_) => Err(AudioError::CommandQueueFull),
		}
	}

	/// Sends a sound to the audio thread and returns a handle to the sound.
	pub fn add_sound(&mut self, sound: Sound) -> AudioResult<SoundId> {
		let id = SoundId::new(&sound);
		self.send_command_to_backend(ResourceCommand::AddSound(id, sound))?;
		Ok(id)
	}

	/// Removes a sound from the audio thread, allowing its memory to be freed.
	pub fn remove_sound(&mut self, id: SoundId) -> AudioResult<()> {
		self.send_command_to_backend(ResourceCommand::RemoveSound(id))
	}

	/// Sends a arrangement to the audio thread and returns a handle to the arrangement.
	pub fn add_arrangement(&mut self, arrangement: Arrangement) -> AudioResult<ArrangementId> {
		let id = ArrangementId::new(&arrangement);
		self.send_command_to_backend(ResourceCommand::AddArrangement(id, arrangement))?;
		Ok(id)
	}

	/// Removes a arrangement from the audio thread, allowing its memory to be freed.
	pub fn remove_arrangement(&mut self, id: ArrangementId) -> AudioResult<()> {
		self.send_command_to_backend(ResourceCommand::RemoveArrangement(id))
	}

	/// Plays a sound or arrangement.
	pub fn play<P: Into<Playable>>(
		&mut self,
		playable: P,
		settings: InstanceSettings,
	) -> Result<InstanceId, AudioError> {
		let instance_id = InstanceId::new();
		self.send_command_to_backend(InstanceCommand::Play(
			instance_id,
			playable.into(),
			None,
			settings,
		))?;
		Ok(instance_id)
	}

	/// Sets the volume of an instance.
	pub fn set_instance_volume<V: Into<Value<f64>>>(
		&mut self,
		id: InstanceId,
		volume: V,
	) -> Result<(), AudioError> {
		self.send_command_to_backend(InstanceCommand::SetInstanceVolume(id, volume.into()))
	}

	/// Sets the pitch of an instance.
	pub fn set_instance_pitch<V: Into<Value<f64>>>(
		&mut self,
		id: InstanceId,
		pitch: V,
	) -> Result<(), AudioError> {
		self.send_command_to_backend(InstanceCommand::SetInstancePitch(id, pitch.into()))
	}

	/// Sets the panning of an instance (0 = hard left, 1 = hard right).
	pub fn set_instance_panning<V: Into<Value<f64>>>(
		&mut self,
		id: InstanceId,
		panning: V,
	) -> Result<(), AudioError> {
		self.send_command_to_backend(InstanceCommand::SetInstancePanning(id, panning.into()))
	}

	/// Pauses a currently playing instance of a sound with an optional fade-out tween.
	pub fn pause_instance(
		&mut self,
		instance_id: InstanceId,
		fade_tween: Option<Tween>,
	) -> Result<(), AudioError> {
		self.send_command_to_backend(InstanceCommand::PauseInstance(instance_id, fade_tween))
	}

	/// Resumes a currently paused instance of a sound with an optional fade-in tween.
	pub fn resume_instance(
		&mut self,
		instance_id: InstanceId,
		fade_tween: Option<Tween>,
	) -> Result<(), AudioError> {
		self.send_command_to_backend(InstanceCommand::ResumeInstance(instance_id, fade_tween))
	}

	/// Stops a currently playing instance of a sound with an optional fade-out tween.
	///
	/// Once the instance is stopped, it cannot be restarted.
	pub fn stop_instance(
		&mut self,
		instance_id: InstanceId,
		fade_tween: Option<Tween>,
	) -> Result<(), AudioError> {
		self.send_command_to_backend(InstanceCommand::StopInstance(instance_id, fade_tween))
	}

	/// Pauses all currently playing instances of a sound or arrangement with an optional fade-out tween.
	pub fn pause_instances_of(
		&mut self,
		playable: Playable,
		fade_tween: Option<Tween>,
	) -> Result<(), AudioError> {
		self.send_command_to_backend(InstanceCommand::PauseInstancesOf(playable, fade_tween))
	}

	/// Resumes all currently playing instances of a sound or arrangement with an optional fade-in tween.
	pub fn resume_instances_of(
		&mut self,
		playable: Playable,
		fade_tween: Option<Tween>,
	) -> Result<(), AudioError> {
		self.send_command_to_backend(InstanceCommand::ResumeInstancesOf(playable, fade_tween))
	}

	/// Stops all currently playing instances of a sound or arrangement with an optional fade-out tween.
	pub fn stop_instances_of(
		&mut self,
		playable: Playable,
		fade_tween: Option<Tween>,
	) -> Result<(), AudioError> {
		self.send_command_to_backend(InstanceCommand::StopInstancesOf(playable, fade_tween))
	}

	/// Sets the tempo of the metronome.
	pub fn set_metronome_tempo<T: Into<Value<Tempo>>>(
		&mut self,
		tempo: T,
	) -> Result<(), AudioError> {
		self.send_command_to_backend(MetronomeCommand::SetMetronomeTempo(tempo.into()))
	}

	/// Starts or resumes the metronome.
	pub fn start_metronome(&mut self) -> Result<(), AudioError> {
		self.send_command_to_backend(MetronomeCommand::StartMetronome)
	}

	/// Pauses the metronome.
	pub fn pause_metronome(&mut self) -> Result<(), AudioError> {
		self.send_command_to_backend(MetronomeCommand::PauseMetronome)
	}

	/// Stops and resets the metronome.
	pub fn stop_metronome(&mut self) -> Result<(), AudioError> {
		self.send_command_to_backend(MetronomeCommand::StopMetronome)
	}

	/// Starts a sequence.
	pub fn start_sequence<CustomEvent: Copy + Eq + Hash>(
		&mut self,
		sequence: Sequence<CustomEvent>,
		settings: SequenceInstanceSettings,
	) -> Result<(SequenceInstanceId, EventReceiver<CustomEvent>), AudioError> {
		sequence.validate()?;
		let id = SequenceInstanceId::new();
		let (instance, receiver) = sequence.create_instance(settings);
		self.send_command_to_backend(SequenceCommand::StartSequence(id, instance))?;
		Ok((id, receiver))
	}

	/// Mutes a sequence.
	///
	/// When a sequence is muted, it will continue waiting for durations and intervals,
	/// but it will not play sounds, emit events, or perform any other actions.
	pub fn mute_sequence(&mut self, id: SequenceInstanceId) -> Result<(), AudioError> {
		self.send_command_to_backend(SequenceCommand::MuteSequence(id))
	}

	/// Unmutes a sequence.
	pub fn unmute_sequence(&mut self, id: SequenceInstanceId) -> Result<(), AudioError> {
		self.send_command_to_backend(SequenceCommand::UnmuteSequence(id))
	}

	/// Pauses a sequence.
	pub fn pause_sequence(&mut self, id: SequenceInstanceId) -> Result<(), AudioError> {
		self.send_command_to_backend(SequenceCommand::PauseSequence(id))
	}

	/// Resumes a sequence.
	pub fn resume_sequence(&mut self, id: SequenceInstanceId) -> Result<(), AudioError> {
		self.send_command_to_backend(SequenceCommand::ResumeSequence(id))
	}

	/// Stops a sequence.
	pub fn stop_sequence(&mut self, id: SequenceInstanceId) -> Result<(), AudioError> {
		self.send_command_to_backend(SequenceCommand::StopSequence(id))
	}

	/// Pauses a sequence and any instances played by that sequence.
	pub fn pause_sequence_and_instances(
		&mut self,
		id: SequenceInstanceId,
		fade_tween: Option<Tween>,
	) -> Result<(), AudioError> {
		self.send_command_to_backend(SequenceCommand::PauseSequence(id))?;
		self.send_command_to_backend(InstanceCommand::PauseInstancesOfSequence(id, fade_tween))
	}

	/// Resumes a sequence and any instances played by that sequence.
	pub fn resume_sequence_and_instances(
		&mut self,
		id: SequenceInstanceId,
		fade_tween: Option<Tween>,
	) -> Result<(), AudioError> {
		self.send_command_to_backend(SequenceCommand::ResumeSequence(id))?;
		self.send_command_to_backend(InstanceCommand::ResumeInstancesOfSequence(id, fade_tween))
	}

	/// Stops a sequence and any instances played by that sequence.
	pub fn stop_sequence_and_instances(
		&mut self,
		id: SequenceInstanceId,
		fade_tween: Option<Tween>,
	) -> Result<(), AudioError> {
		self.send_command_to_backend(SequenceCommand::StopSequence(id))?;
		self.send_command_to_backend(InstanceCommand::StopInstancesOfSequence(id, fade_tween))
	}

	/// Creates a parameter with the specified starting value.
	pub fn add_parameter(&mut self, value: f64) -> AudioResult<ParameterId> {
		let id = ParameterId::new();
		self.send_command_to_backend(ParameterCommand::AddParameter(id, value))?;
		Ok(id)
	}

	/// Removes a parameter.
	pub fn remove_parameter(&mut self, id: ParameterId) -> AudioResult<()> {
		self.send_command_to_backend(ParameterCommand::RemoveParameter(id))
	}

	/// Sets the value of a parameter with an optional tween to smoothly change the value.
	pub fn set_parameter(
		&mut self,
		id: ParameterId,
		value: f64,
		tween: Option<Tween>,
	) -> AudioResult<()> {
		self.send_command_to_backend(ParameterCommand::SetParameter(id, value, tween))
	}

	/// Creates a mixer sub-track.
	pub fn add_sub_track(&mut self, settings: TrackSettings) -> AudioResult<SubTrackId> {
		let id = SubTrackId::new();
		self.send_command_to_backend(MixerCommand::AddSubTrack(id, settings))?;
		Ok(id)
	}

	/// Removes a sub-track from the mixer.
	pub fn remove_sub_track(&mut self, id: SubTrackId) -> AudioResult<()> {
		self.send_command_to_backend(MixerCommand::RemoveSubTrack(id))
	}

	/// Adds an effect to a track.
	pub fn add_effect_to_track<T: Into<TrackIndex> + Copy, E: Effect + 'static>(
		&mut self,
		track_index: T,
		effect: E,
		settings: EffectSettings,
	) -> AudioResult<EffectId> {
		let effect_id = EffectId::new(track_index.into());
		self.send_command_to_backend(MixerCommand::AddEffect(
			track_index.into(),
			effect_id,
			Box::new(effect),
			settings,
		))?;
		Ok(effect_id)
	}

	/// Removes an effect from the mixer.
	pub fn remove_effect(&mut self, effect_id: EffectId) -> AudioResult<()> {
		self.send_command_to_backend(MixerCommand::RemoveEffect(effect_id))
	}

	/// Pops an event that was sent by the audio thread.
	pub fn pop_event(&mut self) -> Option<Event> {
		self.thread_channels.event_consumer.pop()
	}

	/// Frees resources that are no longer in use, such as unloaded sounds
	/// or finished sequences.
	pub fn free_unused_resources(&mut self) {
		while let Some(_) = self.thread_channels.sounds_to_unload_consumer.pop() {}
		while let Some(_) = self.thread_channels.arrangements_to_unload_consumer.pop() {}
		while let Some(_) = self
			.thread_channels
			.sequence_instances_to_unload_consumer
			.pop()
		{}
		while let Some(_) = self.thread_channels.tracks_to_unload_consumer.pop() {}
		while let Some(_) = self.thread_channels.effect_slots_to_unload_consumer.pop() {}
	}
}

impl Drop for AudioManager {
	fn drop(&mut self) {
		self.thread_channels
			.quit_signal_producer
			.push(true)
			.unwrap();
	}
}<|MERGE_RESOLUTION|>--- conflicted
+++ resolved
@@ -104,16 +104,11 @@
 The audio manager is responsible for all communication between the gameplay thread
 and the audio thread.
 */
-<<<<<<< HEAD
-pub struct AudioManager<CustomEvent: Copy + Send + 'static = ()> {
-	thread_channels: AudioManagerThreadChannels<CustomEvent>,
+pub struct AudioManager {
+	thread_channels: AudioManagerThreadChannels,
 	// holds the stream if it has been created on the main thread
 	// so it can live for as long as the audio manager
 	_stream: Option<Stream>,
-=======
-pub struct AudioManager {
-	thread_channels: AudioManagerThreadChannels,
->>>>>>> a53799b3
 }
 
 impl AudioManager {
