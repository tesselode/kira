--- conflicted
+++ resolved
@@ -19,7 +19,7 @@
 which Kira uses internally.
 */
 
-use triple_buffer::{triple_buffer, Input, Output};
+use triple_buffer::{Input, Output, triple_buffer};
 
 use crate::{Tween, Value};
 
@@ -138,11 +138,7 @@
 
 		#[must_use]
 		pub(crate) fn command_writers_and_readers() -> (CommandWriters, CommandReaders) {
-<<<<<<< HEAD
-			pastey::paste! {
-=======
 			$crate::pastey::paste! {
->>>>>>> b395c053
 				$(let ([<$field_name _writer>], [<$field_name _reader>]) = $crate::command::command_writer_and_reader();)*
 				let command_writers = CommandWriters {
 					$($field_name: [<$field_name _writer>]),*
@@ -158,11 +154,7 @@
 
 macro_rules! read_commands_into_parameters {
 	($self:ident, $($parameter_name:ident),*$(,)?) => {
-<<<<<<< HEAD
-		pastey::paste! {
-=======
 		$crate::pastey::paste! {
->>>>>>> b395c053
 			$($self.$parameter_name.read_command(&mut $self.command_readers.[<set_ $parameter_name>]);)*
 		}
 	};
@@ -170,11 +162,7 @@
 
 macro_rules! handle_param_setters {
 	($($(#[$m:meta])* $name:ident: $type:ty),*$(,)?) => {
-<<<<<<< HEAD
-		pastey::paste! {
-=======
 		$crate::pastey::paste! {
->>>>>>> b395c053
 			$(
 				$(#[$m])*
 				pub fn [<set_ $name>](&mut self, $name: impl Into<$crate::Value<$type>>, tween: $crate::tween::Tween) {
