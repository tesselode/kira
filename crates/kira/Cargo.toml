[package]
name = "kira"
version = "0.10.8"
authors = ["Andrew Minnich <aminnich3@gmail.com>"]
edition.workspace = true
license = "MIT OR Apache-2.0"
description = "Expressive audio library for games"
repository = "https://github.com/tesselode/kira"
keywords = ["gamedev", "audio", "music"]
categories = ["game-development", "multimedia::audio"]
readme = "../../README.md"

[dependencies]
assert_no_alloc = { version = "1.1.2", optional = true }
atomic-arena = "0.1.2"
glam = { version = "0.30.5", features = ["mint"] }
mint = "0.5.9"
<<<<<<< HEAD
pastey = "0.1.0"
rtrb = "0.3.2"
serde = { version = "1.0.219", features = ["derive"], optional = true }
symphonia = { version = "0.5.4", optional = true, default-features = false }
triple_buffer = "8.1.1"
=======
pastey = "0.1.1"
rtrb = "0.3.1"
serde = { version = "1.0.164", features = ["derive"], optional = true }
symphonia = { version = "0.5.0", optional = true, default-features = false }
triple_buffer = "8.1.0"
>>>>>>> b395c053

[target.'cfg(not(target_arch = "wasm32"))'.dependencies.cpal]
version = "0.16.0"
optional = true

[target.'cfg(target_arch = "wasm32")'.dependencies.cpal]
version = "0.16.0"
optional = true
features = ["wasm-bindgen"]

[target.'cfg(target_arch = "wasm32")'.dependencies]
send_wrapper = "0.6.0"

[features]
default = ["cpal", "mp3", "ogg", "flac", "wav"]
mp3 = ["symphonia", "symphonia/mp3"]
ogg = ["symphonia", "symphonia/ogg", "symphonia/vorbis"]
flac = ["symphonia", "symphonia/flac"]
wav = ["symphonia", "symphonia/wav", "symphonia/pcm"]
android_shared_stdcxx = ["cpal/oboe-shared-stdcxx"]

[dev-dependencies]
approx = "0.5.1"

# docs.rs-specific configuration
[package.metadata.docs.rs]
# document all features
all-features = true
# defines the configuration attribute `docsrs`
rustdoc-args = ["--cfg", "docsrs"]<|MERGE_RESOLUTION|>--- conflicted
+++ resolved
@@ -15,19 +15,11 @@
 atomic-arena = "0.1.2"
 glam = { version = "0.30.5", features = ["mint"] }
 mint = "0.5.9"
-<<<<<<< HEAD
-pastey = "0.1.0"
+pastey = "0.1.1"
 rtrb = "0.3.2"
 serde = { version = "1.0.219", features = ["derive"], optional = true }
 symphonia = { version = "0.5.4", optional = true, default-features = false }
 triple_buffer = "8.1.1"
-=======
-pastey = "0.1.1"
-rtrb = "0.3.1"
-serde = { version = "1.0.164", features = ["derive"], optional = true }
-symphonia = { version = "0.5.0", optional = true, default-features = false }
-triple_buffer = "8.1.0"
->>>>>>> b395c053
 
 [target.'cfg(not(target_arch = "wasm32"))'.dependencies.cpal]
 version = "0.16.0"
